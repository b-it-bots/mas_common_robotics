--- conflicted
+++ resolved
@@ -24,11 +24,7 @@
                                 const std::string &root_name,
                                 const std::string &tip_name,
                                 KDL::Chain& out_arm,
-<<<<<<< HEAD
-                                std::vector<std::shared_ptr<urdf::JointLimits> >& out_joint_limits)
-=======
                                 std::vector<urdf::JointLimitsSharedPtr >& out_joint_limits)
->>>>>>> 54af1700
 {
     urdf::Model robot_model;
 
@@ -72,11 +68,7 @@
 
         std::string name = out_arm.getSegment(i).getJoint().getName();
 
-<<<<<<< HEAD
-        std::shared_ptr<const urdf::Joint> joint = robot_model.getJoint(name);
-=======
         urdf::JointConstSharedPtr joint = robot_model.getJoint(name);
->>>>>>> 54af1700
 
         out_joint_limits.push_back(joint->limits);
 
