cmake_minimum_required(VERSION 2.8.3)
project(mcr_geometric_relation_monitors)

find_package(catkin REQUIRED
  COMPONENTS
    roscpp
    std_msgs
    dynamic_reconfigure
    mcr_manipulation_msgs
    mcr_monitoring_msgs
)

catkin_python_setup()

generate_dynamic_reconfigure_options(
  ros/config/ComponentWisePoseErrorMonitor.cfg
)

catkin_package(
  INCLUDE_DIRS
    ros/include
  CATKIN_DEPENDS
    std_msgs
    dynamic_reconfigure
    mcr_manipulation_msgs
    mcr_monitoring_msgs
)

include_directories(
  ros/include
  ${catkin_INCLUDE_DIRS}
)

<<<<<<< HEAD
=======
add_executable(component_wise_pose_error_monitor_node
  ros/src/component_wise_pose_error_monitor_node.cpp
)

add_dependencies(component_wise_pose_error_monitor_node
  ${catkin_EXPORTED_TARGETS}
  ${PROJECT_NAME}_gencfg
)

target_link_libraries(component_wise_pose_error_monitor_node
  ${catkin_LIBRARIES}
)

install(
  TARGETS
    component_wise_pose_error_monitor_node
  ARCHIVE DESTINATION ${CATKIN_PACKAGE_LIB_DESTINATION}
  LIBRARY DESTINATION ${CATKIN_PACKAGE_LIB_DESTINATION}
  RUNTIME DESTINATION ${CATKIN_PACKAGE_BIN_DESTINATION}
)

>>>>>>> 951803a8
install(
  DIRECTORY
    ros/include/${PROJECT_NAME}/
  DESTINATION ${CATKIN_PACKAGE_INCLUDE_DESTINATION}
  FILES_MATCHING PATTERN "*.h"
)

install(DIRECTORY ros/launch
  DESTINATION ${CATKIN_PACKAGE_SHARE_DESTINATION}/ros/launch
)

install(PROGRAMS
  ros/config/ComponentWisePoseErrorMonitor.cfg
  DESTINATION ${CATKIN_PACKAGE_SHARE_DESTINATION}/ros/config
)

### TESTS
if(CATKIN_ENABLE_TESTING)
  find_package(roslaunch REQUIRED)
  roslaunch_add_file_check(ros/launch)
endif()<|MERGE_RESOLUTION|>--- conflicted
+++ resolved
@@ -31,8 +31,6 @@
   ${catkin_INCLUDE_DIRS}
 )
 
-<<<<<<< HEAD
-=======
 add_executable(component_wise_pose_error_monitor_node
   ros/src/component_wise_pose_error_monitor_node.cpp
 )
@@ -54,7 +52,6 @@
   RUNTIME DESTINATION ${CATKIN_PACKAGE_BIN_DESTINATION}
 )
 
->>>>>>> 951803a8
 install(
   DIRECTORY
     ros/include/${PROJECT_NAME}/
